--- conflicted
+++ resolved
@@ -687,13 +687,8 @@
         @feature: Organizations associate environment.
         @assert: environment is added.
         """
-<<<<<<< HEAD
+        env = testdata['name']
         strategy, value = common_locators["entity_deselect"]
-=======
-        env = testdata['name']
-        strategy = common_locators["entity_deselect"][0]
-        value = common_locators["entity_deselect"][1]
->>>>>>> 7e72e87d
         org_name = generate_string("alpha", 8)
         with Session(self.browser) as session:
             make_org(session, org_name=org_name)
@@ -819,17 +814,9 @@
         @feature: Organizations dis-associate environment.
         @assert: environment is removed from Organization.
         """
-<<<<<<< HEAD
-
+        env = testdata['name']
         strategy, value = common_locators["entity_select"]
         strategy1, value1 = common_locators["entity_deselect"]
-=======
-        env = testdata['name']
-        strategy = common_locators["entity_select"][0]
-        value = common_locators["entity_select"][1]
-        strategy1 = common_locators["entity_deselect"][0]
-        value1 = common_locators["entity_deselect"][1]
->>>>>>> 7e72e87d
         org_name = generate_string("alpha", 8)
         with Session(self.browser) as session:
             make_env(session, name=env)
