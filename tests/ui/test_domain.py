# -*- encoding: utf-8 -*-
# vim: ts=4 sw=4 expandtab ai

"""
Test class for Domain UI
"""

from robottelo.ui.locators import common_locators
from robottelo.common.helpers import generate_name
from tests.ui.baseui import BaseUI

DOMAIN = "lab.dom.%s.com"


class Domain(BaseUI):
    """
    Implements domain tests from UI
    """
    def create_domain(self, name=None, description=None):
        """Function to create new domain"""
        name = name or DOMAIN % generate_name(4)
        description = description or name
        self.login.login(self.katello_user, self.katello_passwd)  # login
        self.navigator.go_to_domains()  # go to domain page
        self.domain.create(name, description)
<<<<<<< HEAD
        # UI throwing 'PGError' while performing search
        self.assertTrue(self,
                        self.domain.search(description))
=======
        self.assertIsNotNone(self.domain.search(description,
                                                locators
                                                ['domain.domain_description']))
>>>>>>> 13789874

    def test_create_domain(self):
        """create new Domain"""
        name = DOMAIN % generate_name(4)
        description = name
        self.create_domain(name, description)

    def test_remove_domain(self):
        """Creates new domain and delete it"""
        name = DOMAIN % generate_name(4)
        description = name
        self.create_domain(name, description)
        self.domain.delete(name, really=True)
        self.assertTrue(self.user.wait_until_element(common_locators
                                                     ["notif.success"]))
        self.assertIsNone(self.domain.search(name,
                                             locators
                                             ['domain.domain_description']))

    def test_update_domain(self):
        """Create new domain and update its name, description"""
        name = DOMAIN % generate_name(4)
        description = name
        new_name = DOMAIN % generate_name(4)
        new_description = new_name
        self.create_domain(name, description)
        self.domain.update(name, new_name, new_description)
<<<<<<< HEAD
        self.assertIsNotNone(self,
                             self.domain.search(new_description))
=======
        self.assertIsNotNone(self.domain.search(new_description,
                                                locators
                                                ['domain.domain_description']))
>>>>>>> 13789874

    def test_set_parameter(self):
        """Set domain parameter"""
        name = DOMAIN % generate_name(4)
        description = name
        param_name = generate_name(4)
        param_value = generate_name(3)
        self.create_domain(name, description)
        self.domain.set_domain_parameter(description, param_name, param_value)

    def test_remove_parameter(self):
        """Remove selected domain parameter"""
        name = DOMAIN % generate_name(4)
        description = name
        param_name = generate_name(4)
        param_value = generate_name(3)
        self.create_domain(name, description)
        self.domain.set_domain_parameter(description, param_name, param_value)
        self.domain.remove_domain_parameter(description, param_name)<|MERGE_RESOLUTION|>--- conflicted
+++ resolved
@@ -23,15 +23,9 @@
         self.login.login(self.katello_user, self.katello_passwd)  # login
         self.navigator.go_to_domains()  # go to domain page
         self.domain.create(name, description)
-<<<<<<< HEAD
         # UI throwing 'PGError' while performing search
         self.assertTrue(self,
                         self.domain.search(description))
-=======
-        self.assertIsNotNone(self.domain.search(description,
-                                                locators
-                                                ['domain.domain_description']))
->>>>>>> 13789874
 
     def test_create_domain(self):
         """create new Domain"""
@@ -47,9 +41,7 @@
         self.domain.delete(name, really=True)
         self.assertTrue(self.user.wait_until_element(common_locators
                                                      ["notif.success"]))
-        self.assertIsNone(self.domain.search(name,
-                                             locators
-                                             ['domain.domain_description']))
+        self.assertIsNone(self.domain.search(name))
 
     def test_update_domain(self):
         """Create new domain and update its name, description"""
@@ -59,14 +51,8 @@
         new_description = new_name
         self.create_domain(name, description)
         self.domain.update(name, new_name, new_description)
-<<<<<<< HEAD
         self.assertIsNotNone(self,
                              self.domain.search(new_description))
-=======
-        self.assertIsNotNone(self.domain.search(new_description,
-                                                locators
-                                                ['domain.domain_description']))
->>>>>>> 13789874
 
     def test_set_parameter(self):
         """Set domain parameter"""
