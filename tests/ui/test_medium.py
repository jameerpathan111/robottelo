# -*- encoding: utf-8 -*-
# vim: ts=4 sw=4 expandtab ai

"""
Test class for Medium UI
"""

from robottelo.common.helpers import generate_name
from robottelo.ui.locators import locators, common_locators
from tests.ui.baseui import BaseUI

URL = "http://mirror.fakeos.org/%s/$major.$minor/os/$arch"


class Medium(BaseUI):
    """
    Implements all Installation Media tests
    """

    def create_medium(self, name=None, path=None, os_family=None):
        "Create Installation media with navigation steps"
        name = name or generate_name(6)
        path = path or URL % generate_name(6)
        self.navigator.go_to_installation_media()  # go to media page
        self.medium.create(name, path, os_family)
        self.assertIsNotNone(self.medium.search
                             (name, locators['medium.medium_name']))

    def test_create_medium(self):
        "Create new Media"
        name = generate_name(6)
        path = URL % generate_name(6)
        os_family = "Red Hat"
        self.login.login(self.katello_user, self.katello_passwd)  # login
        self.create_medium(name, path, os_family)

    def test_remove_medium(self):
        "Delete Media"
        name = generate_name(6)
        path = URL % generate_name(6)
        os_family = "Red Hat"
        self.login.login(self.katello_user, self.katello_passwd)  # login
        self.create_medium(name, path, os_family)
        self.medium.delete(name, True)
        self.assertTrue(self.medium.wait_until_element
<<<<<<< HEAD
                        (locators["notif.success"]))
        self.assertIsNone(self.medium.search(name, locators
                                             ['medium.medium_name']))
=======
                        (common_locators["notif.success"]))
>>>>>>> ed423558

    def test_update_medium(self):
        "Create new Media and update its name, path and OS family"
        name = generate_name(6)
        newname = generate_name(4)
        path = URL % generate_name(6)
        newpath = URL % generate_name(6)
        os_family = "Red Hat"
        new_os_family = "Debian"
        self.login.login(self.katello_user, self.katello_passwd)  # login
        self.create_medium(name, path, os_family)
        self.medium.update(name, newname, newpath, new_os_family)
        self.assertIsNotNone(self.medium.search
                             (newname, locators['medium.medium_name']))<|MERGE_RESOLUTION|>--- conflicted
+++ resolved
@@ -43,13 +43,9 @@
         self.create_medium(name, path, os_family)
         self.medium.delete(name, True)
         self.assertTrue(self.medium.wait_until_element
-<<<<<<< HEAD
-                        (locators["notif.success"]))
+                        (common_locators["notif.success"]))
         self.assertIsNone(self.medium.search(name, locators
                                              ['medium.medium_name']))
-=======
-                        (common_locators["notif.success"]))
->>>>>>> ed423558
 
     def test_update_medium(self):
         "Create new Media and update its name, path and OS family"
