--- conflicted
+++ resolved
@@ -2,16 +2,12 @@
 # -*- encoding: utf-8 -*-
 # vim: ts=4 sw=4 expandtab ai
 
-<<<<<<< HEAD
+
 """
 Test class for Host Group UI
 """
 
-from baseui import BaseUI
-from robottelo.ui.locators import *
-=======
 from tests.ui.baseui import BaseUI
->>>>>>> 8ab46835
 from robottelo.common.helpers import generate_name
 
 
