# -*- encoding: utf-8 -*-
# vim: ts=4 sw=4 expandtab ai

"""
Test class for Roles UI
"""

from robottelo.common.helpers import generate_name
from robottelo.ui.locators import common_locators
from tests.ui.baseui import BaseUI


class Role(BaseUI):
    """
    Implements Roles tests from UI
    """

    def test_create_role(self):
        """Create new Role"""
        name = generate_name(6)
        self.login.login(self.katello_user, self.katello_passwd)
        self.navigator.go_to_roles()
        self.role.create(name)
        self.assertIsNotNone(self, self.role.search(name))

    def test_remove_role(self):
        """Delete existing role"""
        name = generate_name(6)
        self.login.login(self.katello_user, self.katello_passwd)
        self.navigator.go_to_roles()
        self.role.create(name)
        self.role.remove(name, True)
        self.assertTrue(self, self.role.wait_until_element
                        (common_locators["notif.success"]))
        self.assertIsNone(self, self.role.search(name, locators
                                                 ['roles.role']))

    def test_update_role(self):
        """Create new role and update its name or permission"""
        name = generate_name(6)
        new_name = generate_name(4)
        perm_type = "Media"
        permissions = ['create_media', 'edit_media']  # List of permissions
        self.login.login(self.katello_user, self.katello_passwd)  # login
        self.navigator.go_to_roles()
        self.role.create(name)
        self.role.update(name, new_name, perm_type, permissions)
<<<<<<< HEAD
        self.assertTrue(self, self.role.search(new_name))
=======
        self.assertIsNotNone(self, self.role.search
                             (new_name, locators['roles.role']))
>>>>>>> 13789874
<|MERGE_RESOLUTION|>--- conflicted
+++ resolved
@@ -32,8 +32,7 @@
         self.role.remove(name, True)
         self.assertTrue(self, self.role.wait_until_element
                         (common_locators["notif.success"]))
-        self.assertIsNone(self, self.role.search(name, locators
-                                                 ['roles.role']))
+        self.assertIsNone(self, self.role.search(name))
 
     def test_update_role(self):
         """Create new role and update its name or permission"""
@@ -45,9 +44,4 @@
         self.navigator.go_to_roles()
         self.role.create(name)
         self.role.update(name, new_name, perm_type, permissions)
-<<<<<<< HEAD
-        self.assertTrue(self, self.role.search(new_name))
-=======
-        self.assertIsNotNone(self, self.role.search
-                             (new_name, locators['roles.role']))
->>>>>>> 13789874
+        self.assertIsNotNone(self, self.role.search(new_name))
