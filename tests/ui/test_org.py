# -*- encoding: utf-8 -*-
# vim: ts=4 sw=4 expandtab ai

"""
Test class for Organization UI
"""
<<<<<<< HEAD
=======

from ddt import data, ddt
>>>>>>> bd3b79c0
from robottelo.common.helpers import generate_name
from robottelo.common.constants import NOT_IMPLEMENTED
from robottelo.common.decorators import redminebug
from tests.ui.baseui import BaseUI


@ddt
class Org(BaseUI):
    """
    Implements Organization tests in UI
    """

    def create_org(self, org_name=None):
        """Creates Org"""
        org_name = org_name or generate_name(8, 8)
        self.navigator.go_to_org()  # go to org page
        self.org.create(org_name)
        self.navigator.go_to_org()

    def test_create_org(self):
        """Create new org - given a valid org name"""
        org_name = generate_name(8, 8)
        self.login.login(self.katello_user, self.katello_passwd)
        self.create_org(org_name)
        select_org = self.navigator.go_to_select_org(org_name)
        self.assertIsNotNone(select_org)
        self.assertIsNotNone(
            self.org.search(org_name))

    def test_update_org(self):
        """Update org name - given a valid new org name"""
        org_name = generate_name(8, 8)
        self.login.login(self.katello_user, self.katello_passwd)
        self.create_org(org_name)
        self.org.search(org_name)
        new_name = generate_name(8, 8)
        self.org.update(org_name, new_name)
        self.assertIsNotNone(
            self.org.search(new_name))

    def test_remove_org(self):
        """Remove org name - given a valid existing org name"""
        org_name = generate_name(8, 8)
        self.login.login(self.katello_user, self.katello_passwd)
        self.create_org(org_name)
        self.org.remove(org_name, really=True)
        self.assertIsNone(
            self.org.search(org_name))

    # Positive Create

    @data("""DATADRIVENGOESHERE
        name is alpha, label and description are blank
        name is numeric, label and description are blank
        name is alphanumeric, label and description are blank
        name is utf-8, label and description are blank
        name is latin1, label and description are blank
        name is html, label and description are blank
        """)
    def test_positive_create_1(self, test_data):
        """
        @feature: Organizations
        @test: Create organization with valid name only
        @assert: organization is created, label is auto-generated
        @status: manual
        """

        self.fail(NOT_IMPLEMENTED)

    @data("""DATADRIVENGOESHERE
        name and label are alpha and match, description is blank
        name and label are numeric and match, description is blank
        name and label are alphanumeric and match, description is blank
        name and label are utf-8 and match, description is blank
        name and label are latin1 and match, description is blank
        name and label are html and match, description is blank
        """)
    def test_positive_create_2(self, test_data):
        """
        @feature: Organizations
        @test: Create organization with valid matching name and label only
        @assert: organization is created, label matches name
        @status: manual
        """

        self.fail(NOT_IMPLEMENTED)

    @data("""DATADRIVENGOESHERE
        name and label are alpha, description is blank
        name and label are numeric, description is blank
        name and label are alphanumeric, description is blank
        name and label are utf-8, description is blank
        name and label are latin1, description is blank
        name and label are html, description is blank
        """)
    def test_positive_create_3(self, test_data):
        """
        @feature: Organizations
        @test: Create organization with valid unmatching name and label only
        @assert: organization is created, label does not match name
        @status: manual
        """

        self.fail(NOT_IMPLEMENTED)

    @data("""DATADRIVENGOESHERE
        name and description are alpha, label is blank
        name and description are numeric, label is blank
        name and description are alphanumeric, label is blank
        name and description are utf-8, label is blank
        name and description are latin1, label is blank
        name and description are html, label is blank
        """)
    def test_positive_create_4(self, test_data):
        """
        @feature: Organizations
        @test: Create organization with valid name and description only
        @assert: organization is created, label is auto-generated
        @status: manual
        """

        self.fail(NOT_IMPLEMENTED)

    @data("""DATADRIVENGOESHERE
        name, label and description are alpha, name and label match
        name, label and description are numeric, name and label match
        name, label and description are alphanumeric, name and label match
        name, label and description are utf-8, name and label match
        name, label and description are latin1, name and label match
        name, label and description are html, name and label match
        """)
    def test_positive_create_5(self, test_data):
        """
        @feature: Organizations
        @test: Create organization with valid name, label and description
        @assert: organization is created
        @status: manual
        """

        self.fail(NOT_IMPLEMENTED)

        #Negative Create

    @data("""DATADRIVENGOESHERE
        label and description are alpha, update name is alpha 300 chars
        label and description are alpha, update name is numeric 300 chars
        label and description are alpha, update name is alphanumeric 300 chars
        label and description are alpha, update name is utf-8 300 chars
        label and description are alpha, update name is latin1 300 chars
        label and description are alpha, update name is html 300 chars

    """)
    def test_negative_create_0(self, test_data):
        """
        @feature: Organizations
        @test: Create organization with valid label and description, name is
        too long
        @assert: organization is not created
        @status: manual
        """

        self.fail(NOT_IMPLEMENTED)

    @data("""DATADRIVENGOESHERE
        label and description are alpha, name is blank
        label and description are numeric, name is blank
        label and description are alphanumeric, name is blank
        label and description are utf-8, name is blank
        label and description are latin1, name is blank
        label and description are html, name is blank
    """)
    def test_negative_create_1(self, test_data):
        """
        @feature: Organizations
        @test: Create organization with valid label and description, name is
        blank
        @assert: organization is not created
        @status: manual
        """

        self.fail(NOT_IMPLEMENTED)

    @data("""DATADRIVENGOESHERE
        label and description are alpha, name is whitespace
        label and description are numeric, name is whitespace
        label and description are alphanumeric, name is whitespace
        label and description are utf-8, name is whitespace
        label and description are latin1, name is whitespace
        label and description are html, name is whitespace
    """)
    def test_negative_create_2(self, test_data):
        """
        @feature: Organizations
        @test: Create organization with valid label and description, name is
        whitespace
        @assert: organization is not created
        @status: manual
        """

        self.fail(NOT_IMPLEMENTED)

    @data("""DATADRIVENGOESHERE
        name, label and description are alpha
        name, label and description are numeric
        name, label and description are alphanumeric
        name, label and description are utf-8
        name, label and description are latin1
        name, label and description are html
    """)
    def test_negative_create_3(self, test_data):
        """
        @feature: Organizations
        @test: Create organization with valid values, then create a new one
        with same values.
        @assert: organization is not created
        @status: manual
        """

        self.fail(NOT_IMPLEMENTED)

    # Positive Delete

    @data("""DATADRIVENGOESHERE
        name, label and description are alpha
        name, label and description are numeric
        name, label and description are alphanumeric
        name, label and description are utf-8
        name, label and description are latin1
        name, label and description are html
    """)
    def test_positive_delete_1(self, test_data):
        """
        @feature: Organizations
        @test: Create organization with valid values then delete it
        @assert: organization is deleted
        @status: manual
        """

        self.fail(NOT_IMPLEMENTED)

    # Negative Delete

    # Positive Update

    @data("""DATADRIVENGOESHERE
        update name is alpha
        update name is numeric
        update name is alphanumeric
        update name is utf-8
        update name is latin1
        update name is html
    """)
    def test_positive_update_1(self, test_data):
        """
        @feature: Organizations
        @test: Create organization with valid values then update its name
        @assert: organization name is updated
        @status: manual
        """

        self.fail(NOT_IMPLEMENTED)

    @data("""DATADRIVENGOESHERE
        update label is alpha
        update label is numeric
        update label is alphanumeric
        update label is utf-8
        update label is latin1
        update label is html
    """)
    def test_positive_update_2(self, test_data):
        """
        @feature: Organizations
        @test: Create organization with valid values then update its label
        @assert: organization label is updated
        @status: manual
        """

        self.fail(NOT_IMPLEMENTED)

    @data("""DATADRIVENGOESHERE
        update description is alpha
        update description is numeric
        update description is alphanumeric
        update description is utf-8
        update description is latin1
        update description is html
    """)
    def test_positive_update_3(self, test_data):
        """
        @feature: Organizations
        @test: Create organization with valid values then update its
        description
        @assert: organization description is updated
        @status: manual
        """

        self.fail(NOT_IMPLEMENTED)

    @data("""DATADRIVENGOESHERE
        update name, label and description are alpha
        update name, label and description are numeric
        update name, label and description are alphanumeric
        update name, label and description are utf-8
        update name, label and description are latin1
        update name, label and description are html
    """)
    def test_positive_update_4(self, test_data):
        """
        @feature: Organizations
        @test: Create organization with valid values then update all values
        @assert: organization name, label and description are updated
        @status: manual
        """

        self.fail(NOT_IMPLEMENTED)

    # Negative Update

    @data("""DATADRIVENGOESHERE
        update name is whitespace
        update name is alpha 300 chars long
        update name is numeric 300 chars long
        update name is alphanumeric 300 chars long
        update name is utf-8 300 chars long
        update name is latin1 300 chars long
        update name is html 300 chars long
    """)
    def test_negative_update_1(self, test_data):
        """
        @feature: Organizations
        @test: Create organization with valid values then fail to update
        its name
        @assert: organization name is not updated
        @status: manual
        """

        self.fail(NOT_IMPLEMENTED)

    @data("""DATADRIVENGOESHERE
        update label is whitespace
        update label is alpha 300 chars long
        update label is numeric 300 chars long
        update label is alphanumeric 300 chars long
        update label is utf-8 300 chars long
        update label is latin1 300 chars long
        update label is html 300 chars long
    """)
    def test_negative_update_2(self, test_data):
        """
        @feature: Organizations
        @test: Create organization with valid values then fail to update
        its label
        @assert: organization label is not updated
        @status: manual
        """

        self.fail(NOT_IMPLEMENTED)

    @data("""DATADRIVENGOESHERE
        update description is alpha 300 chars long
        update description is numeric 300 chars long
        update description is alphanumeric 300 chars long
        update description is utf-8 300 chars long
        update description is latin1 300 chars long
        update description is html 300 chars long
    """)
    def test_negative_update_3(self, test_data):
        """
        @feature: Organizations
        @test: Create organization with valid values then fail to update
        its description
        @assert: organization description is not updated
        @status: manual
        """

        self.fail(NOT_IMPLEMENTED)

    #Miscelaneous

    @data("""DATADRIVENGOESHERE
        name, label and description are is alpha
        name, label and description are is numeric
        name, label and description are is alphanumeric
        name, label and description are is utf-8
        name, label and description are is latin1
        name, label and description are is html
    """)
    def test_list_key_1(self, test_data):
        """
        @feature: Organizations
        @test: Create organization and list it
        @assert: organization is displayed/listed
        @status: manual
        """

        self.fail(NOT_IMPLEMENTED)

    @data("""DATADRIVENGOESHERE
        name, label and description are is alpha
        name, label and description are is numeric
        name, label and description are is alphanumeric
        name, label and description are is utf-8
        name, label and description are is latin1
        name, label and description are is html
    """)
    def test_search_key_1(self, test_data):
        """
        @feature: Organizations
        @test: Create organization and search/find it
        @assert: organization can be found
        @status: manual
        """

        self.fail(NOT_IMPLEMENTED)

    @data("""DATADRIVENGOESHERE
        name, label and description are is alpha
        name, label and description are is numeric
        name, label and description are is alphanumeric
        name, label and description are is utf-8
        name, label and description are is latin1
        name, label and description are is html
    """)
    def test_info_key_1(self, test_data):
        """
        @feature: Organizations
        @test: Create single organization and get its info
        @assert: specific information for organization matches the
        creation values
        @status: manual
        """

        self.fail(NOT_IMPLEMENTED)

    # Associations

    @redminebug('4219')
    @redminebug('4294')
    @redminebug('4295')
    @data("""DATADRIVENGOESHERE
        domain name is alpha
        domain name is numeric
        domain name is alph_numeric
        domain name is utf-8
        domain name is latin1
        domain name is html
    """)
    def test_remove_domain_1(self, test_data):
        """
        @feature: Organizations
        @test: Add a domain to an organization and remove it by organization
        name and domain name
        @assert: the domain is removed from the organization
        @status: manual
        """

        self.fail(NOT_IMPLEMENTED)

    @redminebug('4219')
    @redminebug('4294')
    @redminebug('4295')
    @data("""DATADRIVENGOESHERE
        domain name is alpha
        domain name is numeric
        domain name is alph_numeric
        domain name is utf-8
        domain name is latin1
        domain name is html
    """)
    def test_remove_domain_2(self, test_data):
        """
        @feature: Organizations
        @test: Add a domain to an organization and remove it by organization
        ID and domain name
        @assert: the domain is removed from the organization
        @status: manual
        """

        self.fail(NOT_IMPLEMENTED)

    @redminebug('4219')
    @redminebug('4294')
    @redminebug('4295')
    @data("""DATADRIVENGOESHERE
        domain name is alpha
        domain name is numeric
        domain name is alph_numeric
        domain name is utf-8
        domain name is latin1
        domain name is html
    """)
    def test_remove_domain_3(self, test_data):
        """
        @feature: Organizations
        @test: Add a domain to an organization and remove it by organization
        name and domain ID
        @assert: the domain is removed from the organization
        @status: manual
        """

        self.fail(NOT_IMPLEMENTED)

    @redminebug('4219')
    @redminebug('4294')
    @redminebug('4295')
    @data("""DATADRIVENGOESHERE
        domain name is alpha
        domain name is numeric
        domain name is alph_numeric
        domain name is utf-8
        domain name is latin1
        domain name is html
    """)
    def test_remove_domain_4(self, test_data):
        """
        @feature: Organizations
        @test: Add a domain to an organization and remove it by organization
        ID and domain ID
        @assert: the domain is removed from the organization
        @status: manual
        """

        self.fail(NOT_IMPLEMENTED)

    @redminebug('4294')
    @redminebug('4295')
    @redminebug('4296')
    @data("""DATADRIVENGOESHERE
        user name is alpha
        user name is numeric
        user name is alpha_numeric
        user name is utf-8
        user name is latin1
        user name is html
    """)
    def test_remove_user_1(self, test_data):
        """
        @feature: Organizations
        @test: Create different types of users then add/remove user
        by using the organization ID
        by using the organization ID
        @assert: User is added and then removed from organization
        @status: manual
        """

        self.fail(NOT_IMPLEMENTED)

    @redminebug('4294')
    @redminebug('4295')
    @redminebug('4296')
    @data("""DATADRIVENGOESHERE
        user name is alpha
        user name is numeric
        user name is alpha_numeric
        user name is utf-8
        user name is latin1
        user name is html
    """)
    def test_remove_user_2(self, test_data):
        """
        @feature: Organizations
        @test: Create different types of users then add/remove user
        by using the organization name
        @assert: The user is added then removed from the organization
        @status: manual
        """

        self.fail(NOT_IMPLEMENTED)

    @redminebug('4294')
    @redminebug('4295')
    @redminebug('4296')
    @data("""DATADRIVENGOESHERE
        user name is alpha and admin
        user name is numeric and admin
        user name is alpha_numeric and admin
        user name is utf-8 and admin
        user name is latin1 and admin
        user name is html and admin
    """)
    def test_remove_user_3(self, test_data):
        """
        @feature: Organizations
        @test: Create admin users then add user and remove it
        by using the organization name
        @assert: The user is added then removed from the organization
        @status: manual
        """

        self.fail(NOT_IMPLEMENTED)

    @data("""DATADRIVENGOESHERE
        hostgroup name is alpha
        hostgroup name is numeric
        hostgroup name is alpha_numeric
        hostgroup name is utf-8
        hostgroup name is latin1
        hostgroup name is html
    """)
    def test_remove_hostgroup_1(self, test_data):
        """
        @feature: Organizations
        @test: Add a hostgroup and remove it by using the organization
        name and hostgroup name
        @assert: hostgroup is added to organization then removed
        @status: manual
        """

        self.fail(NOT_IMPLEMENTED)

    @data("""DATADRIVENGOESHERE
        hostgroup name is alpha
        hostgroup name is numeric
        hostgroup name is alpha_numeric
        hostgroup name is utf-8
        hostgroup name is latin1
        hostgroup name is html
    """)
    def test_remove_hostgroup_2(self, test_data):
        """
        @feature: Organizations
        @test: Add a hostgroup and remove it by using the organization
        ID and hostgroup name
        @assert: hostgroup is added to organization then removed
        @status: manual
        """

        self.fail(NOT_IMPLEMENTED)

    @data("""DATADRIVENGOESHERE
        hostgroup name is alpha
        hostgroup name is numeric
        hostgroup name is alpha_numeric
        hostgroup name is utf-8
        hostgroup name is latin1
        hostgroup name is html
    """)
    def test_remove_hostgroup_3(self, test_data):
        """
        @feature: Organizations
        @test: Add a hostgroup and remove it by using the organization
        name and hostgroup ID
        @assert: hostgroup is added to organization then removed
        @status: manual
        """

        self.fail(NOT_IMPLEMENTED)

    @data("""DATADRIVENGOESHERE
        hostgroup name is alpha
        hostgroup name is numeric
        hostgroup name is alpha_numeric
        hostgroup name is utf-8
        hostgroup name is latin1
        hostgroup name is html
    """)
    def test_remove_hostgroup_4(self, test_data):
        """
        @feature: Organizations
        @test: Add a hostgroup and remove it by using the organization
        ID and hostgroup ID
        @assert: hostgroup is added to organization then removed
        @status: manual
        """

        self.fail(NOT_IMPLEMENTED)

    @data("""DATADRIVENGOESHERE
        smartproxy name is alpha
        smartproxy name is numeric
        smartproxy name is alpha_numeric
        smartproxy name  is utf-8
        smartproxy name is latin1
        smartproxy name is html
    """)
    def test_add_smartproxy_1(self, test_data):
        """
        @feature: Organizations
        @test: Add a smart proxy by using organization name and smartproxy name
        @assert: smartproxy is added
        @status: manual
        """

        self.fail(NOT_IMPLEMENTED)

    @data("""DATADRIVENGOESHERE
        smartproxy name is alpha
        smartproxy name is numeric
        smartproxy name is alpha_numeric
        smartproxy name  is utf-8
        smartproxy name is latin1
        smartproxy name is html
    """)
    def test_add_smartproxy_2(self, test_data):
        """
        @feature: Organizations
        @test: Add a smart proxy by using organization ID and smartproxy name
        @assert: smartproxy is added
        @status: manual
        """

        self.fail(NOT_IMPLEMENTED)

    @data("""DATADRIVENGOESHERE
        smartproxy name is alpha
        smartproxy name is numeric
        smartproxy name is alpha_numeric
        smartproxy name  is utf-8
        smartproxy name is latin1
        smartproxy name is html
    """)
    def test_add_smartproxy_3(self, test_data):
        """
        @feature: Organizations
        @test: Add a smart proxy by using organization name and smartproxy ID
        @assert: smartproxy is added
        @status: manual
        """

        self.fail(NOT_IMPLEMENTED)

    @data("""DATADRIVENGOESHERE
        smartproxy name is alpha
        smartproxy name is numeric
        smartproxy name is alpha_numeric
        smartproxy name  is utf-8
        smartproxy name is latin1
        smartproxy name is html
    """)
    def test_add_smartproxy_4(self, test_data):
        """
        @feature: Organizations
        @test: Add a smart proxy by using organization ID and smartproxy ID
        @assert: smartproxy is added
        @status: manual
        """

        self.fail(NOT_IMPLEMENTED)

    @data("""DATADRIVENGOESHERE
        subnet name is alpha
        subnet name is numeric
        subnet name is alpha_numeric
        subnet name is utf-8
        subnet name is latin1
        subnet name  is html
    """)
    def test_add_subnet_1(self, test_data):
        """
        @feature: Organizations
        @test: Add a subnet by using organization name and subnet name
        @assert: subnet is added
        @status: manual
        """

        self.fail(NOT_IMPLEMENTED)

    @data("""DATADRIVENGOESHERE
        subnet name is alpha
        subnet name is numeric
        subnet name is alpha_numeric
        subnet name is utf-8
        subnet name is latin1
        subnet name  is html
    """)
    def test_add_subnet_2(self, test_data):
        """
        @feature: Organizations
        @test: Add a subnet by using organization ID and subnet name
        @assert: subnet is added
        @status: manual
        """

        self.fail(NOT_IMPLEMENTED)

    @data("""DATADRIVENGOESHERE
        subnet name is alpha
        subnet name is numeric
        subnet name is alpha_numeric
        subnet name is utf-8
        subnet name is latin1
        subnet name  is html
    """)
    def test_add_subnet_3(self, test_data):
        """
        @feature: Organizations
        @test: Add a subnet by using organization name and subnet ID
        @assert: subnet is added
        @status: manual
        """

        self.fail(NOT_IMPLEMENTED)

    @data("""DATADRIVENGOESHERE
        subnet name is alpha
        subnet name is numeric
        subnet name is alpha_numeric
        subnet name is utf-8
        subnet name is latin1
        subnet name  is html
    """)
    def test_add_subnet_4(self, test_data):
        """
        @feature: Organizations
        @test: Add a subnet by using organization ID and subnet ID
        @assert: subnet is added
        @status: manual
        """

        self.fail(NOT_IMPLEMENTED)

    @redminebug('4219')
    @redminebug('4294')
    @redminebug('4295')
    @data("""DATADRIVENGOESHERE
        domain name is alpha
        domain name is numeric
        domain name is alph_numeric
        domain name is utf-8
        domain name is latin1
        domain name is html
    """)
    def test_add_domain_1(self, test_data):
        """
        @feature: Organizations
        @test: Add a domain to an organization
        @assert: Domain is added to organization
        @status: manual
        """

        self.fail(NOT_IMPLEMENTED)

    @data("""DATADRIVENGOESHERE
        user name is alpha
        user name is numeric
        user name is alpha_numeric
        user name is utf-8
        user name is latin1
        user name is html
    """)
    def test_add_user_1(self, test_data):
        """
        @feature: Organizations
        @test: Create different types of users then add user
        by using the organization ID
        @assert: User is added to organization
        @status: manual
        """

        self.fail(NOT_IMPLEMENTED)

    @data("""DATADRIVENGOESHERE
        user name is alpha
        user name is numeric
        user name is alpha_numeric
        user name is utf-8
        user name is latin1
        user name is html
    """)
    def test_add_user_2(self, test_data):
        """
        @feature: Organizations
        @test: Create different types of users then add user
        by using the organization name
        @assert: User is added to organization
        @status: manual
        """

        self.fail(NOT_IMPLEMENTED)

    @data("""DATADRIVENGOESHERE
        user name is alpha and an admin
        user name is numeric and an admin
        user name is alpha_numeric and an admin
        user name is utf-8 and an admin
        user name is latin1 and an admin
        user name is html and an admin
    """)
    def test_add_user_3(self, test_data):
        """
        @feature: Organizations
        @test: Create admin users then add user by using the organization name
        @assert: User is added to organization
        @status: manual
        """

        self.fail(NOT_IMPLEMENTED)

    @data("""DATADRIVENGOESHERE
        hostgroup name is alpha
        hostgroup name is numeric
        hostgroup name is alpha_numeric
        hostgroup name is utf-8
        hostgroup name is latin1
        hostgroup name is html
    """)
    def test_add_hostgroup_1(self, test_data):
        """
        @feature: Organizations
        @test: Add a hostgroup by using the organization
        name and hostgroup name
        @assert: hostgroup is added to organization
        @status: manual
        """

        self.fail(NOT_IMPLEMENTED)

    @data("""DATADRIVENGOESHERE
        hostgroup name is alpha
        hostgroup name is numeric
        hostgroup name is alpha_numeric
        hostgroup name is utf-8
        hostgroup name is latin1
        hostgroup name is html
    """)
    def test_add_hostgroup_2(self, test_data):
        """
        @feature: Organizations
        @test: Add a hostgroup by using the organization
        ID and hostgroup name
        @assert: hostgroup is added to organization
        @status: manual
        """

        self.fail(NOT_IMPLEMENTED)

    @data("""DATADRIVENGOESHERE
        hostgroup name is alpha
        hostgroup name is numeric
        hostgroup name is alpha_numeric
        hostgroup name is utf-8
        hostgroup name is latin1
        hostgroup name is html
    """)
    def test_add_hostgroup_3(self, test_data):
        """
        @feature: Organizations
        @test: Add a hostgroup by using the organization
        name and hostgroup ID
        @assert: hostgroup is added to organization
        @status: manual
        """

        self.fail(NOT_IMPLEMENTED)

    @data("""DATADRIVENGOESHERE
        hostgroup name is alpha
        hostgroup name is numeric
        hostgroup name is alpha_numeric
        hostgroup name is utf-8
        hostgroup name is latin1
        hostgroup name is html
    """)
    def test_add_hostgroup_4(self, test_data):
        """
        @feature: Organizations
        @test: Add a hostgroup by using the organization
        ID and hostgroup ID
        @assert: hostgroup is added to organization
        @status: manual
        """

        self.fail(NOT_IMPLEMENTED)

    @data("""DATADRIVENGOESHERE
        computeresource is alpha
        computeresource is numeric
        computeresource is alpha_numeric
        computeresource is utf-8
        computeresource is latin1
        computeresource is html
    """)
    def test_remove_computeresource_1(self, test_data):
        """
        @feature: Organizations
        @test: Remove computeresource by using the organization
        name and computeresource name
        @assert: computeresource is added then removed
        @status: manual
        """

        self.fail(NOT_IMPLEMENTED)

    @data("""DATADRIVENGOESHERE
        computeresource is alpha
        computeresource is numeric
        computeresource is alpha_numeric
        computeresource is utf-8
        computeresource is latin1
        computeresource is html
    """)
    def test_remove_computeresource_2(self, test_data):
        """
        @feature: Organizations
        @test: Remove computeresource by using the organization
        ID and computeresource name
        @assert: computeresource is added then removed
        @status: manual
        """

        self.fail(NOT_IMPLEMENTED)

    @data("""DATADRIVENGOESHERE
        computeresource is alpha
        computeresource is numeric
        computeresource is alpha_numeric
        computeresource is utf-8
        computeresource is latin1
        computeresource is html
    """)
    def test_remove_computeresource_3(self, test_data):
        """
        @feature: Organizations
        @test: Remove computeresource by using the organization
        name and computeresource ID
        @assert: computeresource is added then removed
        @status: manual
        """

        self.fail(NOT_IMPLEMENTED)

    @data("""DATADRIVENGOESHERE
        computeresource is alpha
        computeresource is numeric
        computeresource is alpha_numeric
        computeresource is utf-8
        computeresource is latin1
        computeresource is html
    """)
    def test_remove_computeresource_4(self, test_data):
        """
        @feature: Organizations
        @test: Remove computeresource by using the organization
        ID and computeresource ID
        @assert: computeresource is added then removed
        @status: manual
        """

        self.fail(NOT_IMPLEMENTED)

    @data("""DATADRIVENGOESHERE
        medium name is alpha
        medium name is numeric
        medium name is alpha_numeric
        medium name is utf-8
        medium name is latin1
        medium name is html
        """)
    def test_remove_medium_1(self, test_data):
        """
        @feature: Organizations
        @test: Remove medium by using organization name and medium name
        @assert: medium is added then removed
        @status: manual
        """

        self.fail(NOT_IMPLEMENTED)

    @data("""DATADRIVENGOESHERE
        medium name is alpha
        medium name is numeric
        medium name is alpha_numeric
        medium name is utf-8
        medium name is latin1
        medium name is html
        """)
    def test_remove_medium_2(self, test_data):
        """
        @feature: Organizations
        @test: Remove medium by using organization ID and medium name
        @assert: medium is added then removed
        @status: manual
        """

        self.fail(NOT_IMPLEMENTED)

    @data("""DATADRIVENGOESHERE
        medium name is alpha
        medium name is numeric
        medium name is alpha_numeric
        medium name is utf-8
        medium name is latin1
        medium name is html
        """)
    def test_remove_medium_3(self, test_data):
        """
        @feature: Organizations
        @test: Remove medium by using organization name and medium ID
        @assert: medium is added then removed
        @status: manual
        """

        self.fail(NOT_IMPLEMENTED)

    @data("""DATADRIVENGOESHERE
        medium name is alpha
        medium name is numeric
        medium name is alpha_numeric
        medium name is utf-8
        medium name is latin1
        medium name is html
        """)
    def test_remove_medium_4(self, test_data):
        """
        @feature: Organizations
        @test: Remove medium by using organization ID and medium ID
        @assert: medium is added then removed
        @status: manual
        """

        self.fail(NOT_IMPLEMENTED)

    @data("""DATADRIVENGOESHERE
        configtemplate name is alpha
        configtemplate name is numeric
        configtemplate name is alpha_numeric
        configtemplate name is utf-8
        configtemplate name is latin1
        configtemplate name  is html
    """)
    def test_remove_configtemplate_1(self, test_data):
        """
        @feature: Organizations
        @test: Remove config template
        @assert: configtemplate is added then removed
        @status: manual
        """

        self.fail(NOT_IMPLEMENTED)

    @data("""DATADRIVENGOESHERE
        environment name is alpha
        environment name is numeric
        environment name is alpha_numeric
        environment name is utf-8
        environment name is latin1
        environment name  is html
    """)
    def test_remove_environment_1(self, test_data):
        """
        @feature: Organizations
        @test: Remove environment by using organization name and
        evironment name
        @assert: environment is added then removed
        @status: manual
        """

        self.fail(NOT_IMPLEMENTED)

    @data("""DATADRIVENGOESHERE
        environment name is alpha
        environment name is numeric
        environment name is alpha_numeric
        environment name is utf-8
        environment name is latin1
        environment name  is html
    """)
    def test_remove_environment_2(self, test_data):
        """
        @feature: Organizations
        @test: Remove environment by using organization ID and
        evironment name
        @assert: environment is added then removed
        @status: manual
        """

        self.fail(NOT_IMPLEMENTED)

    @data("""DATADRIVENGOESHERE
        environment name is alpha
        environment name is numeric
        environment name is alpha_numeric
        environment name is utf-8
        environment name is latin1
        environment name  is html
    """)
    def test_remove_environment_3(self, test_data):
        """
        @feature: Organizations
        @test: Remove environment by using organization name and
        evironment ID
        @assert: environment is added then removed
        @status: manual
        """

        self.fail(NOT_IMPLEMENTED)

    @data("""DATADRIVENGOESHERE
        environment name is alpha
        environment name is numeric
        environment name is alpha_numeric
        environment name is utf-8
        environment name is latin1
        environment name  is html
    """)
    def test_remove_environment_4(self, test_data):
        """
        @feature: Organizations
        @test: Remove environment by using organization ID and
        evironment ID
        @assert: environment is added then removed
        @status: manual
        """

        self.fail(NOT_IMPLEMENTED)

    @data("""DATADRIVENGOESHERE
        smartproxy name is alpha
        smartproxy name is numeric
        smartproxy name is alpha_numeric
        smartproxy name  is utf-8
        smartproxy name is latin1
        smartproxy name is html
    """)
    def test_remove_smartproxy_1(self, test_data):
        """
        @feature: Organizations
        @test: Remove smartproxy by using organization name and smartproxy name
        @assert: smartproxy is added then removed
        @status: manual
        """

        self.fail(NOT_IMPLEMENTED)

    @data("""DATADRIVENGOESHERE
        smartproxy name is alpha
        smartproxy name is numeric
        smartproxy name is alpha_numeric
        smartproxy name  is utf-8
        smartproxy name is latin1
        smartproxy name is html
    """)
    def test_remove_smartproxy_2(self, test_data):
        """
        @feature: Organizations
        @test: Remove smartproxy by using organization ID and smartproxy name
        @assert: smartproxy is added then removed
        @status: manual
        """

        self.fail(NOT_IMPLEMENTED)

    @data("""DATADRIVENGOESHERE
        smartproxy name is alpha
        smartproxy name is numeric
        smartproxy name is alpha_numeric
        smartproxy name  is utf-8
        smartproxy name is latin1
        smartproxy name is html
    """)
    def test_remove_smartproxy_3(self, test_data):
        """
        @feature: Organizations
        @test: Remove smartproxy by using organization name and smartproxy ID
        @assert: smartproxy is added then removed
        @status: manual
        """

        self.fail(NOT_IMPLEMENTED)

    @data("""DATADRIVENGOESHERE
        smartproxy name is alpha
        smartproxy name is numeric
        smartproxy name is alpha_numeric
        smartproxy name  is utf-8
        smartproxy name is latin1
        smartproxy name is html
    """)
    def test_remove_smartproxy_4(self, test_data):
        """
        @feature: Organizations
        @test: Remove smartproxy by using organization ID and smartproxy ID
        @assert: smartproxy is added then removed
        @status: manual
        """

        self.fail(NOT_IMPLEMENTED)

    @data("""DATADRIVENGOESHERE
        computeresource is alpha
        computeresource is numeric
        computeresource is alpha_numeric
        computeresource is utf-8
        computeresource is latin1
        computeresource is html
    """)
    def test_add_computeresource_1(self, test_data):
        """
        @feature: Organizations
        @test: Add compute resource using the organization
        name and computeresource name
        @assert: computeresource is added
        @status: manual
        """

        self.fail(NOT_IMPLEMENTED)

    @data("""DATADRIVENGOESHERE
        computeresource is alpha
        computeresource is numeric
        computeresource is alpha_numeric
        computeresource is utf-8
        computeresource is latin1
        computeresource is html
    """)
    def test_add_computeresource_2(self, test_data):
        """
        @feature: Organizations
        @test: Add compute resource using the organization
        ID and computeresource name
        @assert: computeresource is added
        @status: manual
        """

        self.fail(NOT_IMPLEMENTED)

    @data("""DATADRIVENGOESHERE
        computeresource is alpha
        computeresource is numeric
        computeresource is alpha_numeric
        computeresource is utf-8
        computeresource is latin1
        computeresource is html
    """)
    def test_add_computeresource_3(self, test_data):
        """
        @feature: Organizations
        @test: Add compute resource using the organization
        name and computeresource ID
        @assert: computeresource is added
        @status: manual
        """

        self.fail(NOT_IMPLEMENTED)

    @data("""DATADRIVENGOESHERE
        computeresource is alpha
        computeresource is numeric
        computeresource is alpha_numeric
        computeresource is utf-8
        computeresource is latin1
        computeresource is html
    """)
    def test_add_computeresource_4(self, test_data):
        """
        @feature: Organizations
        @test: Add compute resource using the organization
        ID and computeresource ID
        @assert: computeresource is added
        @status: manual
        """

        self.fail(NOT_IMPLEMENTED)

    @data("""DATADRIVENGOESHERE
        medium name is alpha
        medium name is numeric
        medium name is alpha_numeric
        medium name is utf-8
        medium name is latin1
        medium name is html
    """)
    def test_add_medium_1(self, test_data):
        """
        @feature: Organizations
        @test: Add medium by using the organization name and medium name
        @assert: medium is added
        @status: manual
        """

        self.fail(NOT_IMPLEMENTED)

    @data("""DATADRIVENGOESHERE
        medium name is alpha
        medium name is numeric
        medium name is alpha_numeric
        medium name is utf-8
        medium name is latin1
        medium name is html
    """)
    def test_add_medium_2(self, test_data):
        """
        @feature: Organizations
        @test: Add medium by using the organization ID and medium name
        @assert: medium is added
        @status: manual
        """

        self.fail(NOT_IMPLEMENTED)

    @data("""DATADRIVENGOESHERE
        medium name is alpha
        medium name is numeric
        medium name is alpha_numeric
        medium name is utf-8
        medium name is latin1
        medium name is html
    """)
    def test_add_medium_3(self, test_data):
        """
        @feature: Organizations
        @test: Add medium by using the organization name and medium ID
        @assert: medium is added
        @status: manual
        """

        self.fail(NOT_IMPLEMENTED)

    @data("""DATADRIVENGOESHERE
        medium name is alpha
        medium name is numeric
        medium name is alpha_numeric
        medium name is utf-8
        medium name is latin1
        medium name is html
    """)
    def test_add_medium_4(self, test_data):
        """
        @feature: Organizations
        @test: Add medium by using the organization ID and medium ID
        @assert: medium is added
        @status: manual
        """

        self.fail(NOT_IMPLEMENTED)

    @data("""DATADRIVENGOESHERE
        configtemplate name is alpha
        configtemplate name is numeric
        configtemplate name is alpha_numeric
        configtemplate name is utf-8
        configtemplate name is latin1
        configtemplate name  is html
    """)
    def test_add_configtemplate_1(self, test_data):
        """
        @feature: Organizations
        @test: Add config template by using organization name and
        configtemplate name
        @assert: configtemplate is added
        @status: manual
        """

        self.fail(NOT_IMPLEMENTED)

    @data("""DATADRIVENGOESHERE
        configtemplate name is alpha
        configtemplate name is numeric
        configtemplate name is alpha_numeric
        configtemplate name is utf-8
        configtemplate name is latin1
        configtemplate name  is html
    """)
    def test_add_configtemplate_2(self, test_data):
        """
        @feature: Organizations
        @test: Add config template by using organization ID and
        configtemplate name
        @assert: configtemplate is added
        @status: manual
        """

        self.fail(NOT_IMPLEMENTED)

    @data("""DATADRIVENGOESHERE
        configtemplate name is alpha
        configtemplate name is numeric
        configtemplate name is alpha_numeric
        configtemplate name is utf-8
        configtemplate name is latin1
        configtemplate name  is html
    """)
    def test_add_configtemplate_3(self, test_data):
        """
        @feature: Organizations
        @test: Add config template by using organization name and
        configtemplate ID
        @assert: configtemplate is added
        @status: manual
        """

        self.fail(NOT_IMPLEMENTED)

    @data("""DATADRIVENGOESHERE
        configtemplate name is alpha
        configtemplate name is numeric
        configtemplate name is alpha_numeric
        configtemplate name is utf-8
        configtemplate name is latin1
        configtemplate name  is html
    """)
    def test_add_configtemplate_4(self, test_data):
        """
        @feature: Organizations
        @test: Add config template by using organization ID and
        configtemplate ID
        @assert: configtemplate is added
        @status: manual
        """

        self.fail(NOT_IMPLEMENTED)

    @data("""DATADRIVENGOESHERE
        environment name is alpha
        environment name is numeric
        environment name is alpha_numeric
        environment name is utf-8
        environment name is latin1
        environment name  is html
    """)
    def test_add_environment_1(self, test_data):
        """
        @feature: Organizations
        @test: Add environment by using organization name and evironment name
        @assert: environment is added
        @status: manual
        """

        self.fail(NOT_IMPLEMENTED)

    @data("""DATADRIVENGOESHERE
        environment name is alpha
        environment name is numeric
        environment name is alpha_numeric
        environment name is utf-8
        environment name is latin1
        environment name  is html
    """)
    def test_add_environment_2(self, test_data):
        """
        @feature: Organizations
        @test: Add environment by using organization ID and evironment name
        @assert: environment is added
        @status: manual
        """

        self.fail(NOT_IMPLEMENTED)

    @data("""DATADRIVENGOESHERE
        environment name is alpha
        environment name is numeric
        environment name is alpha_numeric
        environment name is utf-8
        environment name is latin1
        environment name  is html
    """)
    def test_add_environment_3(self, test_data):
        """
        @feature: Organizations
        @test: Add environment by using organization name and evironment ID
        @assert: environment is added
        @status: manual
        """

        self.fail(NOT_IMPLEMENTED)

    @data("""DATADRIVENGOESHERE
        environment name is alpha
        environment name is numeric
        environment name is alpha_numeric
        environment name is utf-8
        environment name is latin1
        environment name  is html
    """)
    def test_add_environment_4(self, test_data):
        """
        @feature: Organizations
        @test: Add environment by using organization ID and evironment ID
        @assert: environment is added
        @status: manual
        """

        self.fail(NOT_IMPLEMENTED)

    @data("""DATADRIVENGOESHERE
        subnet name is alpha
        subnet name is numeric
        subnet name is alpha_numeric
        subnet name is utf-8
        subnet name is latin1
        subnet name  is html
    """)
    def test_remove_subnet_1(self, test_data):
        """
        @feature: Organizations
        @test: Remove subnet by using organization name and subnet name
        @assert: subnet is added then removed
        @status: manual
        """

        self.fail(NOT_IMPLEMENTED)

    @data("""DATADRIVENGOESHERE
        subnet name is alpha
        subnet name is numeric
        subnet name is alpha_numeric
        subnet name is utf-8
        subnet name is latin1
        subnet name  is html
    """)
    def test_remove_subnet_2(self, test_data):
        """
        @feature: Organizations
        @test: Remove subnet by using organization ID and subnet name
        @assert: subnet is added then removed
        @status: manual
        """

        self.fail(NOT_IMPLEMENTED)

    @data("""DATADRIVENGOESHERE
        subnet name is alpha
        subnet name is numeric
        subnet name is alpha_numeric
        subnet name is utf-8
        subnet name is latin1
        subnet name  is html
    """)
    def test_remove_subnet_3(self, test_data):
        """
        @feature: Organizations
        @test: Remove subnet by using organization name and subnet ID
        @assert: subnet is added then removed
        @status: manual
        """

        self.fail(NOT_IMPLEMENTED)

    @data("""DATADRIVENGOESHERE
        subnet name is alpha
        subnet name is numeric
        subnet name is alpha_numeric
        subnet name is utf-8
        subnet name is latin1
        subnet name  is html
    """)
    def test_remove_subnet_4(self, test_data):
        """
        @feature: Organizations
        @test: Remove subnet by using organization ID and subnet ID
        @assert: subnet is added then removed
        @status: manual
        """

        self.fail(NOT_IMPLEMENTED)<|MERGE_RESOLUTION|>--- conflicted
+++ resolved
@@ -4,11 +4,8 @@
 """
 Test class for Organization UI
 """
-<<<<<<< HEAD
-=======
 
 from ddt import data, ddt
->>>>>>> bd3b79c0
 from robottelo.common.helpers import generate_name
 from robottelo.common.constants import NOT_IMPLEMENTED
 from robottelo.common.decorators import redminebug
