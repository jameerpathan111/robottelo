--- conflicted
+++ resolved
@@ -21,12 +21,7 @@
         """
         self.browser = browser
 
-<<<<<<< HEAD
     def _configure_os(self, minor_version=None, os_family=None):
-=======
-    def _configure_os(self, minor_version=None, os_family=None,
-                      arch=None, ptable=None, medium=None, template=None):
->>>>>>> 72adc94a
         """
         Configures the operating system details
         """
@@ -39,7 +34,6 @@
             Select(self.find_element(locators
                                      ["operatingsys.family"]
                                      )).select_by_visible_text(os_family)
-<<<<<<< HEAD
 
     def create(self, name, major_version=None,
                minor_version=None, os_family=None,
@@ -73,44 +67,6 @@
                     self.configure_entity(mediums, "operatingsystem_medium",
                                       tab_locator=tab_medium_locator,
                                       entity_select=select)
-=======
-        if arch:
-            self.select_entity("operatingsys.arch",
-                               "operatingsys.select_arch", arch, None)
-        if ptable:
-            self.select_entity("operatingsys.ptable",
-                               "operatingsys.select_ptable", ptable,
-                               "operatingsys.tab_ptable")
-        if medium:
-            self.select_entity("operatingsys.medium",
-                               "operatingsys.select_medium", medium,
-                               "operatingsys.tab_medium")
-        if template:
-            self.wait_until_element(tab_locators
-                                    ["operatingsys.tab_templates"]).click()
-            Select(self.find_element(locators
-                                     ["operatingsys.template"]
-                                     )).select_by_visible_text(template)
-
-    def create(self, name, major_version=None,
-               minor_version=None, os_family=None,
-               arch=None, ptable=None, medium=None,
-               template=None):
-        """
-        Create operating system from UI
-        """
-
-        self.wait_until_element(locators["operatingsys.new"]).click()
-
-        if self.wait_until_element(locators["operatingsys.name"]):
-            self.find_element(locators["operatingsys.name"]).send_keys(name)
-            if self.wait_until_element(locators["operatingsys.major_version"]):
-                self.find_element(locators
-                                  ["operatingsys.major_version"]
-                                  ).send_keys(major_version)
-                self._configure_os(minor_version,
-                                   os_family, arch, ptable, medium, template)
->>>>>>> 72adc94a
                 self.find_element(common_locators["submit"]).click()
                 self.wait_for_ajax()
             else:
@@ -139,14 +95,9 @@
 
     def update(self, os_name, new_name=None,
                major_version=None, minor_version=None,
-<<<<<<< HEAD
                os_family=None, archs=None,
                ptables=None, mediums=None, new_archs=None,
                new_ptables=None, new_mediums=None, select=False):
-=======
-               os_family=None, arch=None,
-               ptable=None, medium=None, template=None):
->>>>>>> 72adc94a
         """
         Update all entities(arch, Partition table, medium) of OS from UI
         """
@@ -164,7 +115,6 @@
                                            ["operatingsys.major_version"]):
                     self.field_update("operatingsys.major_version",
                                       major_version)
-<<<<<<< HEAD
             self._configure_os(minor_version, os_family)
             if new_archs:
                 self.configure_entity(archs, "operatingsystem_architecture",
@@ -181,10 +131,6 @@
                                       tab_locator=tab_medium_locator,
                                       new_entity_list=new_mediums,
                                       entity_select=select)
-=======
-            self._configure_os(minor_version, os_family,
-                               arch, ptable, medium, template)
->>>>>>> 72adc94a
             self.find_element(common_locators["submit"]).click()
             self.wait_for_ajax()
         else:
