
from robottelo.ui.base import Base
from robottelo.common.constants import RESOURCE_DEFAULT
from robottelo.ui.locators import locators, common_locators, tab_locators
from selenium.webdriver.support.select import Select


class Hosts(Base):
    """
    Provides the CRUD functionality for Host.
    """
    def __init__(self, browser):
        self.browser = browser

<<<<<<< HEAD
    def create(self, name, domain, subnet, host_group=None, resource=None,
               env=None, ip_addr=None, mac=None, os=None, arch=None,
               media=None, ptable=None, custom_ptable=None, root_pwd=None,
               cpus="1", memory="768 MB"):
        """
        Creates a host.
        """
        self.wait_until_element(locators["host.new"]).click()
        if self.wait_until_element(locators["host.name"]):
            self.find_element(locators["host.name"]).send_keys(name)
        if resource is None:
            resource = RESOURCE_DEFAULT
        type_deploy = self.find_element(locators["host.deploy"])
        Select(type_deploy).select_by_visible_text(resource)
=======
    def _configure_hosts(self, domain, subnet, puppet_ca=None,
                         puppet_master=None, host_group=None,
                         resource=None, env=None, ip_addr=None,
                         mac=None, os=None, arch=None, media=None,
                         ptable=None, custom_ptable=None, root_pwd=None):
>>>>>>> 72adc94a
        if host_group:
            type_ele = self.find_element(locators["host.group"])
            Select(type_ele).select_by_visible_text(host_group)
        elif env and host_group is None:  # As selecting hostgroup changes env
            type_env = self.find_element(locators["host.environment"])
            Select(type_env).select_by_visible_text(env)
        if puppet_ca:
            type_ele = self.find_element(locators["host.puppet_ca"])
            Select(type_ele).select_by_visible_text(puppet_ca)
        if puppet_master:
            type_ele = self.find_element(locators["host.puppet_master"])
            Select(type_ele).select_by_visible_text(puppet_master)
        if domain:
            if resource is None:
                self.find_element(locators["host.mac"]).send_keys(mac)
            self.wait_until_element(tab_locators["host.tab_network"]).click()
            type_domain = self.find_element(locators["host.domain"])
            Select(type_domain).select_by_visible_text(domain)
            self.wait_for_ajax()
            type_subnet = self.find_element(locators["host.subnet"])
            Select(type_subnet).select_by_visible_text(subnet)
            if ip_addr:
                self.find_element(locators["host.ip"]).send_keys(ip_addr)
        if os:
            self.wait_until_element(tab_locators["host.tab_os"]).click()
            type_arch = self.find_element(locators["host.arch"])
            Select(type_arch).select_by_visible_text(arch)
            self.wait_for_ajax()
            type_os = self.find_element(locators["host.os"])
            Select(type_os).select_by_visible_text(os)
            self.wait_for_ajax()
            type_media = self.find_element(locators["host.media"])
            Select(type_media).select_by_visible_text(media)
            self.wait_for_ajax()
            type_ptable = self.find_element(locators["host.ptable"])
            Select(type_ptable).select_by_visible_text(ptable)
            self.wait_for_ajax()
            if custom_ptable:
                custom = self.find_element(locators["host.custom_ptables"])
                custom.send_keys(custom_ptable)
            password = self.find_element(locators["host.root_pass"])
            password.send_keys(root_pwd)
            self.find_element(locators["host.provision_template"]).click()
            self.wait_for_ajax()

    def create(self, name, domain, subnet, org, host_group=None, resource=None,
               env=None, ip_addr=None, mac=None, os=None, arch=None,
               media=None, ptable=None, custom_ptable=None, root_pwd=None,
               cpus="1", memory="768 MB"):
        """
        Creates a host.
        """
        self.wait_until_element(locators["host.new"]).click()
        if self.wait_until_element(locators["host.name"]):
            self.find_element(locators["host.name"]).send_keys(name)
        if org:
            type_ele = self.find_element(locators["host.org"])
            Select(type_ele).select_by_visible_text(org)

        if resource is None:
            resource = "baremetal"
        type_deploy = self.find_element(locators["host.deploy"])
        Select(type_deploy).select_by_visible_text(resource)

        self._configure_hosts(domain, subnet, host_group, resource, env,
                              ip_addr, mac, os, arch, media, ptable,
                              custom_ptable, root_pwd)
        if resource != "baremetal":
            self.wait_until_element(tab_locators["host.tab_vm"]).click()
            vm_cpu = self.find_element(locators["host.vm_cpus"])
            Select(vm_cpu).select_by_visible_text(cpus)
            vm_mem = self.find_element(locators["host.vm_memory"])
            Select(vm_mem).select_by_visible_text(memory)
        self.find_element(common_locators["submit"]).click()

    def update(self, old_name, new_name, domain, subnet, host_group=None,
               resource=None, env=None, ip_addr=None, mac=None, os=None,
               arch=None, media=None, ptable=None, custom_ptable=None,
               root_pwd=None):
        """
        Updates a Host.
        """
        element = self.search(old_name)
        if element:
            element.click()
            strategy = locators["host.edit"][0]
            value = locators["host.edit"][1]
            edit = self.wait_until_element((strategy, value % old_name))
            edit.click()
            if self.wait_until_element(locators["host.name"]) and new_name:
                self.field_update("host.name", new_name)
            self._configure_hosts(domain, subnet, host_group, resource, env,
                                  ip_addr, mac, os, arch, media, ptable,
                                  custom_ptable, root_pwd)
        else:
            raise Exception("Could not update the host '%s'" % old_name)

    def search(self, name):
        """
        Searches existing host from UI
        """
        element = self.search_entity(name, locators["host.select_name"])
        return element

    def delete(self, name, really):
        """
        Deletes a host.
        """

        self.delete_entity(name, really, locators["host.select_name"],
                           locators['host.delete'],
                           drop_locator=locators["host.dropdown"])<|MERGE_RESOLUTION|>--- conflicted
+++ resolved
@@ -12,28 +12,11 @@
     def __init__(self, browser):
         self.browser = browser
 
-<<<<<<< HEAD
-    def create(self, name, domain, subnet, host_group=None, resource=None,
-               env=None, ip_addr=None, mac=None, os=None, arch=None,
-               media=None, ptable=None, custom_ptable=None, root_pwd=None,
-               cpus="1", memory="768 MB"):
-        """
-        Creates a host.
-        """
-        self.wait_until_element(locators["host.new"]).click()
-        if self.wait_until_element(locators["host.name"]):
-            self.find_element(locators["host.name"]).send_keys(name)
-        if resource is None:
-            resource = RESOURCE_DEFAULT
-        type_deploy = self.find_element(locators["host.deploy"])
-        Select(type_deploy).select_by_visible_text(resource)
-=======
     def _configure_hosts(self, domain, subnet, puppet_ca=None,
                          puppet_master=None, host_group=None,
                          resource=None, env=None, ip_addr=None,
                          mac=None, os=None, arch=None, media=None,
                          ptable=None, custom_ptable=None, root_pwd=None):
->>>>>>> 72adc94a
         if host_group:
             type_ele = self.find_element(locators["host.group"])
             Select(type_ele).select_by_visible_text(host_group)
@@ -94,14 +77,14 @@
             Select(type_ele).select_by_visible_text(org)
 
         if resource is None:
-            resource = "baremetal"
+            resource = RESOURCE_DEFAULT
         type_deploy = self.find_element(locators["host.deploy"])
         Select(type_deploy).select_by_visible_text(resource)
 
         self._configure_hosts(domain, subnet, host_group, resource, env,
                               ip_addr, mac, os, arch, media, ptable,
                               custom_ptable, root_pwd)
-        if resource != "baremetal":
+        if resource != RESOURCE_DEFAULT:
             self.wait_until_element(tab_locators["host.tab_vm"]).click()
             vm_cpu = self.find_element(locators["host.vm_cpus"])
             Select(vm_cpu).select_by_visible_text(cpus)
