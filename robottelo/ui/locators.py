--- conflicted
+++ resolved
@@ -369,12 +369,6 @@
     "subnet.network": (By.ID, "subnet_network"),
     "subnet.mask": (By.ID, "subnet_mask"),
     "subnet.submit": (
-<<<<<<< HEAD
-        By.XPATH, "//input[@class='btn btn-primary' and @name='commit']"),
-    "subnet.display_name": (By.XPATH, "//a[contains(., '%s')]"),
-    "subnet.delete": (
-        By.XPATH, "//a[@class='delete' and contains(@data-confirm, '%s')]"),
-=======
         By.XPATH,
         "//input[@class='btn btn-primary' and @name='commit']"),
     "subnet.display_name": (By.XPATH, "//a[contains(., '%s')]"),
@@ -382,5 +376,4 @@
         By.XPATH,
         "//a[@class='delete' and contains(@data-confirm, '%s')]"
     ),
->>>>>>> eab7b407
 }