--- conflicted
+++ resolved
@@ -181,14 +181,10 @@
 
     def go_to_my_account(self):
         self.menu_click(
-<<<<<<< HEAD
             menu_locators['menu.account'], menu_locators['menu.my_account'],
-=======
-            locators['menu.account'], locators['menu.my_account'],
         )
 
     def go_to_org(self):
         self.menu_click(
-            locators['org.any_context'], locators['org.manage_org'],
->>>>>>> c43ef805
+            menu_locators['org.any_context'], menu_locators['org.manage_org'],
         )