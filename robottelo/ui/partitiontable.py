--- conflicted
+++ resolved
@@ -41,9 +41,8 @@
             self.find_element(locators["ptable.name"]).send_keys(name)
             if self.wait_until_element(locators["ptable.layout"]):
                 self.find_element(locators["ptable.layout"]).send_keys(layout)
-<<<<<<< HEAD
                 self._configure_partition_table(os_family)
-                self.find_element(locators["submit"]).click()
+                self.find_element(common_locators["submit"]).click()
                 self.wait_for_ajax()
             else:
                 raise Exception(
@@ -52,14 +51,6 @@
         else:
             raise Exception(
                 "Could not create partition table '%s'" % name)
-=======
-            if os_family:
-                Select(self.find_element(locators
-                                         ["ptable.os_family"]
-                                         )).select_by_visible_text(os_family)
-            self.find_element(common_locators["submit"]).click()
-            self.wait_for_ajax()
->>>>>>> ed423558
 
     def delete(self, name, really):
         """
@@ -90,28 +81,14 @@
 
         if element:
             element.click()
-<<<<<<< HEAD
             if self.wait_until_element(locators["ptable.name"]):
                 self.field_update("ptable.name", new_name)
             if new_layout:
                 if self.wait_until_element(locators["ptable.layout"]):
                     self.field_update("ptable.layout", new_layout)
             self._configure_partition_table(os_family)
-            self.find_element(locators["submit"]).click()
+            self.find_element(common_locators["submit"]).click()
             self.wait_for_ajax()
         else:
             raise Exception(
-                "Could not update partition table '%s'" % old_name)
-=======
-        if self.wait_until_element(locators["ptable.name"]):
-            self.field_update("ptable.name", new_name)
-        if new_layout:
-            if self.wait_until_element(locators["ptable.layout"]):
-                self.field_update("ptable.layout", new_layout)
-        if new_os_family:
-            Select(self.find_element(locators
-                                     ["ptable.os_family"]
-                                     )).select_by_visible_text(new_os_family)
-        self.find_element(common_locators["submit"]).click()
-        self.wait_for_ajax()
->>>>>>> ed423558
+                "Could not update partition table '%s'" % old_name)